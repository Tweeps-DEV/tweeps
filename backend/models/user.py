#!/usr/bin/env python3
"""Defines a user model"""
<<<<<<< HEAD
from backend.extensions import bcrypt, db
from models.base_model import BaseModel
from models.order import Order
import re
=======
import re
from app import bcrypt, db
from .base_model import BaseModel
from .order import Order

>>>>>>> 4d2b438c

class User(BaseModel):
    """
    Represents a user in the system.

    This class defines the structure and behavior of User objects, including
    authentication methods and data validation.

    Attributes:
        username (str): The user's username. Must be unique and non-null.
        email (str): The user's email address. Must be unique and non-null.
        phone_contact (str): The user's phone number.
        password_hash (str): The hashed password for the user. Non-null.
        address (str): The user's address.
        is_admin (bool): Indicates whether the user has admin privileges.
        orders (relationship): Relationship to the user's orders.
    """

    __tablename__ = 'users'
    __table_args__ = {'extend_existing': True}

    id = db.Column(db.Integer, primary_key=True)
    username = db.Column(db.String(80), unique=True, nullable=False)
    email = db.Column(db.String(120), unique=True, nullable=False)
    password_hash = db.Column(db.String(128), nullable=False)
    orders = db.relationship('Order', backref='user', lazy=True)

    def set_password(self, password):
        """Set the user's password."""
        password_hash = bcrypt.generate_password_hash(password).decode('utf-8')
        self.password_hash = password_hash

    def check_password(self, password):
        """Check if the provided password matches the user's
        stored password hash.
        """
        return bcrypt.check_password_hash(self.password_hash, password)

    def __repr__(self):
        """Provide a string representation of the User object."""
        return f'<User {self.username} (ID: {self.id})>'<|MERGE_RESOLUTION|>--- conflicted
+++ resolved
@@ -1,17 +1,10 @@
 #!/usr/bin/env python3
 """Defines a user model"""
-<<<<<<< HEAD
+import re
 from backend.extensions import bcrypt, db
 from models.base_model import BaseModel
 from models.order import Order
-import re
-=======
-import re
-from app import bcrypt, db
-from .base_model import BaseModel
-from .order import Order
 
->>>>>>> 4d2b438c
 
 class User(BaseModel):
     """
@@ -45,9 +38,7 @@
         self.password_hash = password_hash
 
     def check_password(self, password):
-        """Check if the provided password matches the user's
-        stored password hash.
-        """
+        """Check if the provided password matches the user's stored password hash."""
         return bcrypt.check_password_hash(self.password_hash, password)
 
     def __repr__(self):
